--- conflicted
+++ resolved
@@ -22,7 +22,6 @@
     <title>Urjatech Karya</title>
     <link rel="stylesheet" href="https://unpkg.com/leaflet@1.9.4/dist/leaflet.css" integrity="sha256-p4NxAoJBhIIN+hmNHrzRCf9tD/miZyoHS5obTRR9BMY=" crossorigin="" />
     <link href="/src/index.css" rel="stylesheet">
-<<<<<<< HEAD
     <!-- Google Maps API will be loaded dynamically by the application -->
   </head>
   <body>
@@ -31,11 +30,6 @@
       // Google Maps API Key will be loaded from environment variables
       // This is handled by the LocationHistoryView component
     </script>
-=======
-  </head>
-  <body>
-    <div id="root"></div>
->>>>>>> f1fc7014
     <script type="module" src="/src/main.jsx"></script>
     
   </body>
