{
  "name": "kartavya_app",
  "private": true,
  "version": "0.0.0",
  "type": "module",
  "scripts": {
    "dev": "vite",
    "build": "vite build",
    "lint": "eslint .",
    "preview": "vite preview"
  },
  "dependencies": {
    "cli": "^1.0.1",
    "firebase": "^12.2.1",
<<<<<<< HEAD
    "firebase-functions": "^6.6.0",
=======
    "leaflet": "^1.9.4",
>>>>>>> f1fc7014
    "papaparse": "^5.4.1",
    "react": "^19.1.1",
    "react-dom": "^19.1.1",
    "react-leaflet": "^5.0.0",
    "react-router-dom": "^7.9.3",
    "uuid": "^13.0.0"
  },
  "devDependencies": {
    "@eslint/js": "^9.33.0",
    "@types/react": "^19.1.10",
    "@types/react-dom": "^19.1.7",
    "@vitejs/plugin-react": "^5.0.0",
    "autoprefixer": "^10.4.21",
    "eslint": "^9.33.0",
    "eslint-plugin-react-hooks": "^5.2.0",
    "eslint-plugin-react-refresh": "^0.4.20",
    "globals": "^16.3.0",
    "postcss": "^8.5.6",
    "tailwindcss": "^3.4.17",
    "terser": "^5.43.1",
    "vite": "^7.1.2",
    "vite-plugin-copy": "^0.1.6",
    "vite-plugin-pwa": "^1.0.3"
  }
}<|MERGE_RESOLUTION|>--- conflicted
+++ resolved
@@ -12,11 +12,8 @@
   "dependencies": {
     "cli": "^1.0.1",
     "firebase": "^12.2.1",
-<<<<<<< HEAD
     "firebase-functions": "^6.6.0",
-=======
     "leaflet": "^1.9.4",
->>>>>>> f1fc7014
     "papaparse": "^5.4.1",
     "react": "^19.1.1",
     "react-dom": "^19.1.1",
